import time
import logging
import warnings
from collections import deque

import numpy as np
import gym
from scipy.spatial.distance import euclidean
import nussl

import utils
import constants
from datasets import BufferData

# setup logging (with different logger than the agent logger)
logger = logging.getLogger(__name__)
logger.setLevel(logging.INFO)
formatter = logging.Formatter('%(asctime)s:%(levelname)s:%(message)s')
file_handler = logging.FileHandler('agent.log')
file_handler.setFormatter(formatter)
logger.addHandler(file_handler)
logger.info('\n')
logger.info('-'*50)
logger.info('\nStarting to Fit with Agent\n')
logger.info('-'*50)
logger.info('\n')


class AgentBase:
    def __init__(
        self,
        env,
        dataset,
        episodes=1,
        max_steps=100,
        gamma=0.98,
        alpha=0.001,
        decay_rate=0.0005,
        stable_update_freq=-1,
        save_freq=1,
        play_audio=False,
        show_room=False,
        writer=None,
        dense=True,
        decay_per_ep=False,
        validation_freq=None
    ):
        """
        This class is a base agent class which will be inherited when creating various agents.

        Args:
            self.env (gym object): The gym self.environment object which the agent is going to explore
            dataset (nussl dataset): Nussl dataset object for experience replay
            episodes (int): # of episodes to simulate
            max_steps (int): # of steps the agent can take before stopping an episode
            gamma (float): Discount factor
            alpha (float): Learning rate alpha
            decay_rate (float): decay rate for exploration rate (we want to decrease exploration as time proceeds)
            stable_update_freq (int): Update frequency value for stable networks (Target networks)
            play_audio (bool): choose to play audio at each iteration
            show_room (bool): choose to display the configurations and movements within a room
            writer (torch.utils.tensorboard.SummaryWriter): for logging to tensorboard
            dense (bool): makes the rewards more dense, less sparse
                gives reward for distance to closest source every step
            decay_per_ep (bool): If set to true, epsilon is decayed per episode, else decayed per step
            validation_freq (None or int): if not None, then do a validation run every validation_freq # of episodes
                validation run means epsilon=0 (no random actions) and no model update/training
        """
        self.env = env
        self.dataset = dataset
        self.episodes = episodes
        self.max_steps = max_steps
        self.gamma = gamma
        self.alpha = alpha
        self.epsilon = constants.MAX_EPSILON
        self.decay_rate = decay_rate
        self.stable_update_freq = stable_update_freq
        self.save_freq = save_freq
        self.play_audio = play_audio
        self.show_room = show_room
        self.writer = writer
        self.dense = dense
        self.decay_per_ep = decay_per_ep
        self.validation_freq = validation_freq
        self.losses = []
        self.cumulative_reward = 0
        self.total_experiment_steps = 0
        self.mean_episode_reward = []
        self.action_memory = deque(maxlen=4)

        # for saving model at best validation episode (as determined by mean reward in the episode)
        if self.validation_freq is not None:
            self.max_validation_reward = -np.inf

    def fit(self):
        for episode in range(1, self.episodes + 1):
            # Reset the self.environment and any other variables at beginning of each episode
            prev_state = None

            episode_rewards = []
            found_sources = []

            # validation episode?
            validation_episode = False
            if self.validation_freq is not None:
                validation_episode = True if (episode % self.validation_freq == 0) else False
            print('\nValidation Episode:', validation_episode)

            # Measure time to complete the episode
            start = time.time()
            for step in range(self.max_steps):
                #print('Agent Loc:', self.env.agent_loc)
                self.total_experiment_steps += 1

                # Perform random actions with prob < epsilon
                #print('epsilon', self.epsilon)
                model_action = False
                if (np.random.uniform(0, 1) < self.epsilon):
                    action = self.env.action_space.sample()
                    #print('Choosing Random Action:', action)
                else:
                    model_action = True

                # validation run: no random actions and no model update/training
                if validation_episode:
                    model_action = True

                if model_action:
                    # For the first two steps (We don't have prev_state, new_state pair), then perform a random action
                    if step < 2:
                        #print('Choosing Random Action:', action)
                        action = self.env.action_space.sample()
                    else:
                        #print('Choosing Model Action:', action)
                        # This is where agent will actually do something
                        action = self.choose_action()

                # if same action 4x in a row (to avoid model infinite loop), choose an action randomly
                self.action_memory.append(action)
                if all(self.action_memory[0] == x for x in self.action_memory):
                    print('4x Same Action. Randomly sampling action.')
                    action = self.env.action_space.sample()
                    self.action_memory.append(action)

                # Perform the chosen action (NOTE: reward is a dictionary)
                new_state, agent_info, reward, won = self.env.step(
                    action, play_audio=self.play_audio, show_room=self.show_room
                )

                # dense vs sparse 
                total_step_reward = 0
                if self.dense:
                    total_step_reward += sum(reward.values())
                else:
                    total_step_reward += (reward['step_penalty'] + reward['turn_off_reward'])
                        
                # record reward stats
                self.cumulative_reward += total_step_reward
                episode_rewards.append(total_step_reward)

                if reward['turn_off_reward'] == constants.TURN_OFF_REWARD:
                    print('In FIT. Received reward: {} at step {}\n'.format(total_step_reward, step))
                    logger.info(f"In FIT. Received reward {total_step_reward} at step: {step}\n")

                # Perform Update
                if not validation_episode:
                    self.update()

                # store SARS in buffer
                if prev_state is not None and new_state is not None and not won:
                    self.dataset.write_buffer_data(
                        prev_state, action, total_step_reward, new_state, agent_info, episode, step
                    )

                # Decay epsilon based on total steps (across all episodes, not within an episode)
                if not self.decay_per_ep:
                    self.epsilon = constants.MIN_EPSILON + (
                        constants.MAX_EPSILON - constants.MIN_EPSILON
                    ) * np.exp(-self.decay_rate * self.total_experiment_steps)
                    if self.total_experiment_steps % 200 == 0:
                        print("Epsilon decayed to {} at step {} ".format(self.epsilon, self.total_experiment_steps))

                # Update stable networks based on number of steps
                if step % self.stable_update_freq == 0:
                    self.update_stable_networks()

                # Terminate the episode if episode is won or at max steps
                if won or (step == self.max_steps - 1):
                    # terminal state is silence
                    silence_array = np.zeros_like(prev_state.audio_data)
                    terminal_silent_state = prev_state.make_copy_with_audio_data(audio_data=silence_array)
                    self.dataset.write_buffer_data(
                        prev_state, action, total_step_reward, terminal_silent_state, agent_info, episode, step
                    )

                    # record mean reward for this episode
                    self.mean_episode_reward = np.mean(episode_rewards)
                    print('Mean ep Reward:', self.mean_episode_reward)

                    if validation_episode:
                        # new best validation reward
                        if self.mean_episode_reward > self.max_validation_reward:
                            self.max_validation_reward = self.mean_episode_reward
                            print('Updated Max Valid Reward:', self.max_validation_reward)

                            # save best validation model
                            self.save_model('best_valid_reward.pt')

<<<<<<< HEAD
                        self.writer.add_scalar('Reward/validation_mean_per_episode', self.mean_episode_reward, episode)
                    else:
=======
                        if self.writer is not None:
                            self.writer.add_scalar('Reward/validation_mean_per_episode', self.mean_episode_reward, episode)
                    elif self.writer is not None:
>>>>>>> 663a2e88
                        self.writer.add_scalar('Reward/mean_per_episode', self.mean_episode_reward, episode)
                        self.writer.add_scalar('Reward/cumulative', self.cumulative_reward, self.total_experiment_steps)

                    end = time.time()
                    total_time = end - start

                    # log episode summary
                    logging_str = (
                        f"\n\n"
                        f"Episode Summary \n"
                        f"~~~~~~~~~~~~~~~~~~~~~~~~~~~~~~ \n"
                        f"- Episode: {episode}\n"
                        f"- Won?: {won}\n"
                        f"- Finished at step: {step+1}\n"
                        f"- Time taken:   {total_time:04f} \n"
                        f"- Steps/Second: {float(step+1)/total_time:04f} \n"
                        f"~~~~~~~~~~~~~~~~~~~~~~~~~~~~~~ \n"
                    )
                    print(logging_str)
                    logger.info(logging_str)

                    # break and go to new episode
                    break

                prev_state = new_state

            if episode % self.save_freq == 0:
                name = 'ep{}.pt'.format(episode)
                self.save_model(name)

            # Decay epsilon per episode
            if self.decay_per_ep:
                self.epsilon = constants.MIN_EPSILON + (
                    constants.MAX_EPSILON - constants.MIN_EPSILON
                ) * np.exp(-self.decay_rate * episode)
                print("Decayed epsilon value: {}".format(self.epsilon))

            # Reset the environment
            self.env.reset()

    def choose_action(self):
        """
        This function must be implemented by subclass.
        It will choose the action to take at any time step.

        Returns:
            action (int): the action to take
        """
        raise NotImplementedError()

    def update(self):
        """
        This function must be implemented by subclass.
        It will perform an update (e.g. updating Q table or Q network)
        """
        raise NotImplementedError()

    def update_stable_networks(self):
        """
        This function must be implemented by subclass.
        It will perform an update to the stable networks. I.E Copy values from current network to target network
        """
        raise NotImplementedError()

    def save_model(self, name):
        raise NotImplementedError()


class RandomAgent(AgentBase):
    def choose_action(self):
        """
        Since this is a random agent, we just randomly sample our action 
        every time.
        """
        return self.env.action_space.sample()

    def update(self):
        """
        No update for a random agent
        """
        pass

    def update_stable_networks(self):
        pass

    def save_model(self, name):
        pass


# Create a perfect agent that steps to each of the closest sources one at a time.
class PerfectAgent(AgentBase):
    """
    This agent is a perfect agent. It knows where all of the sources are and
    will iteratively go to the closest source at each time step.
    """

    def choose_action(self):
        """
        Since we know all information about the environment, the agent moves the following way.
        1. Find the closest audio source using euclidean distance
        2. Rotate to face the audio source if necessary
        3. Step in the direction of the audio source
        """
        agent = self.env.agent_loc
        radius = self.env.acceptable_radius
        action = None

        # find the closest audio source
        source, minimum_distance = self.env.source_locs[0], np.linalg.norm(
            agent - self.env.source_locs[0])
        for s in self.env.source_locs[1:]:
            dist = np.linalg.norm(agent - s)
            if dist < minimum_distance:
                minimum_distance = dist
                source = s

        # Determine our current angle
        angle = abs(int(np.degrees(self.env.cur_angle))) % 360
        # The agent is too far left or right of the source
        if np.abs(source[0] - agent[0]) >= radius:
            # First check if we need to turn
            if angle not in [0, 1, 179, 180, 181]:
                action = 2
            # We are facing correct way need to move forward or backward
            else:
                if source[0] < agent[0]:
                    if angle == 0:
                        action = 1
                    else:
                        action = 0
                else:
                    if angle == 0:
                        action = 0
                    else:
                        action = 1
        # Agent is to the right of the source
        elif np.abs(source[1] - agent[1]) >= radius:
            # First check if we need to turn
            if angle not in [89, 90, 91, 269, 270, 271]:
                action = 2
            # We are facing correct way need to move forward or backward
            else:
                if source[1] < agent[1]:
                    if angle == 90:
                        action = 1
                    else:
                        action = 0
                else:
                    if angle == 90:
                        action = 0
                    else:
                        action = 1
        else:
            action = np.random.randint(0, 4)
        return action

    def update(self):
        """
        Since this is a perfect agent, we do not update any network nor save any models
        """
        pass

    def update_stable_networks(self):
        """
        Since this is a perfect agent, we do not update any network nor save any models
        """
        pass

    def save_model(self, name):
        """
        Since this is a perfect agent, we do not update any network nor save any models
        """
        pass<|MERGE_RESOLUTION|>--- conflicted
+++ resolved
@@ -206,14 +206,9 @@
                             # save best validation model
                             self.save_model('best_valid_reward.pt')
 
-<<<<<<< HEAD
-                        self.writer.add_scalar('Reward/validation_mean_per_episode', self.mean_episode_reward, episode)
-                    else:
-=======
                         if self.writer is not None:
                             self.writer.add_scalar('Reward/validation_mean_per_episode', self.mean_episode_reward, episode)
                     elif self.writer is not None:
->>>>>>> 663a2e88
                         self.writer.add_scalar('Reward/mean_per_episode', self.mean_episode_reward, episode)
                         self.writer.add_scalar('Reward/cumulative', self.cumulative_reward, self.total_experiment_steps)
 
